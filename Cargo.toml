--- conflicted
+++ resolved
@@ -42,11 +42,8 @@
   "renice",
   "rev",
   "setsid",
-<<<<<<< HEAD
-  "mkswap"
-=======
   "uuidgen",
->>>>>>> 3764816d
+  "mkswap",
 ]
 
 
@@ -108,11 +105,9 @@
 renice = { optional = true, version = "0.0.1", package = "uu_renice", path = "src/uu/renice" }
 rev = { optional = true, version = "0.0.1", package = "uu_rev", path = "src/uu/rev" }
 setsid = { optional = true, version = "0.0.1", package = "uu_setsid", path ="src/uu/setsid" }
-<<<<<<< HEAD
+uuidgen = { optional = true, version = "0.0.1", package = "uu_uuidgen", path ="src/uu/uuidgen" }
 mkswap = { optional = true, version = "0.0.1", package = "uu_mkswap", path = "src/uu/mkswap" }
-=======
-uuidgen = { optional = true, version = "0.0.1", package = "uu_uuidgen", path ="src/uu/uuidgen" }
->>>>>>> 3764816d
+
 
 [dev-dependencies]
 # dmesg test require fixed-boot-time feature turned on.
