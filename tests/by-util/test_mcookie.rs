--- conflicted
+++ resolved
@@ -65,7 +65,6 @@
 }
 
 #[test]
-<<<<<<< HEAD
 #[cfg(unix)] // Character devices like /dev/zero are a Unix concept
 fn test_char_device_input() {
     let res_no_limit = new_ucmd!().arg("-f").arg("/dev/zero").succeeds();
@@ -88,7 +87,8 @@
     assert!(stdout_verbose.chars().all(|c| c.is_ascii_hexdigit()));
 
     assert_ne!(stdout_no_limit, stdout_verbose);
-=======
+
+#[test]
 fn test_seed_files_and_max_size_human_readable() {
     let mut file = NamedTempFile::new().unwrap();
     const CONTENT: [u8; 4096] = [1; 4096];
@@ -121,5 +121,4 @@
         .fails();
 
     res.stderr_contains("Failed to parse max-size value");
->>>>>>> 36b3af04
 }