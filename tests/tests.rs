// This file is part of the uutils coreutils package.
//
// For the full copyright and license information, please view the LICENSE
// file that was distributed with this source code.
#[macro_use]
mod common;

#[cfg(feature = "lscpu")]
#[path = "by-util/test_lscpu.rs"]
mod test_lscpu;

#[cfg(feature = "lsmem")]
#[path = "by-util/test_lsmem.rs"]
mod test_lsmem;

#[cfg(feature = "lslocks")]
#[path = "by-util/test_lslocks.rs"]
mod test_lslocks;

#[cfg(feature = "mesg")]
#[path = "by-util/test_mesg.rs"]
mod test_mesg;

#[cfg(feature = "mountpoint")]
#[path = "by-util/test_mountpoint.rs"]
mod test_mountpoint;

#[cfg(feature = "blockdev")]
#[path = "by-util/test_blockdev.rs"]
mod test_blockdev;

#[cfg(feature = "ctrlaltdel")]
#[path = "by-util/test_ctrlaltdel.rs"]
mod test_ctrlaltdel;

#[cfg(feature = "renice")]
#[path = "by-util/test_renice.rs"]
mod test_renice;

#[cfg(feature = "rev")]
#[path = "by-util/test_rev.rs"]
mod test_rev;

#[cfg(feature = "setsid")]
#[path = "by-util/test_setsid.rs"]
mod test_setsid;

#[cfg(feature = "last")]
#[path = "by-util/test_last.rs"]
mod test_last;

#[cfg(feature = "dmesg")]
#[path = "by-util/test_dmesg.rs"]
mod test_dmesg;

#[cfg(feature = "fsfreeze")]
#[path = "by-util/test_fsfreeze.rs"]
mod test_fsfreeze;

#[cfg(feature = "mcookie")]
#[path = "by-util/test_mcookie.rs"]
mod test_mcookie;

<<<<<<< HEAD
#[cfg(feature = "mkswap")]
#[path = "by-util/test_mkswap.rs"]
mod test_mkswap;
=======
#[cfg(feature = "uuidgen")]
#[path = "by-util/test_uuidgen.rs"]
mod test_uuidgen;
>>>>>>> 3764816d
<|MERGE_RESOLUTION|>--- conflicted
+++ resolved
@@ -61,12 +61,12 @@
 #[path = "by-util/test_mcookie.rs"]
 mod test_mcookie;
 
-<<<<<<< HEAD
+#[cfg(feature = "uuidgen")]
+#[path = "by-util/test_uuidgen.rs"]
+mod test_uuidgen;
+
 #[cfg(feature = "mkswap")]
 #[path = "by-util/test_mkswap.rs"]
 mod test_mkswap;
-=======
-#[cfg(feature = "uuidgen")]
-#[path = "by-util/test_uuidgen.rs"]
-mod test_uuidgen;
->>>>>>> 3764816d
+
+
